# Worker which is dispatched from build-snapshot-controller workflow.
name: Build Snapshot Worker

on:
  workflow_dispatch:
    inputs:
      build-zoo-handler:
        description: 'Build Zoo Handler Payload'
        required: true

env:
  MAVEN_THREADS: '-T 1'

jobs:
  build:
    runs-on: ubuntu-latest
    steps:

    - uses: actions/checkout@v4
    - uses: actions/setup-java@v3
      with:
        java-version: '8'
        distribution: 'liberica'
    - uses: jvalkeal/setup-maven@v1
      with:
        maven-version: 3.8.8
        maven-mirror: 'https://dlcdn.apache.org/maven/maven-3/'
#    - name: Setup Testcontainers Cloud Client
#      uses: atomicjar/testcontainers-cloud-setup-action@v1
#      with:
#        token: ${{ secrets.TC_CLOUD_TOKEN_SCDF }}
    - uses: jfrog/setup-jfrog-cli@v1
      with:
        version: 1.46.4
      env:
        JF_ARTIFACTORY_SPRING: ${{ secrets.JF_ARTIFACTORY_SPRING }}

    # cache maven .m2
    - uses: actions/cache@v3
      with:
        path: ~/.m2/repository
        key: ${{ runner.os }}-m2-${{ hashFiles('**/pom.xml') }}
        restore-keys: |
          ${{ runner.os }}-m2-
<<<<<<< HEAD
=======

>>>>>>> 91d334ee
    - name: Login dockerhub
      uses: docker/login-action@v3
      with:
        username: ${{ secrets.DOCKERHUB_USERNAME }}
        password: ${{ secrets.DOCKERHUB_TOKEN }}
    # target deploy repos
    - name: Configure JFrog Cli
      run: |
        jfrog rt mvnc \
          --server-id-resolve=repo.spring.io \
          --server-id-deploy=repo.spring.io \
          --repo-resolve-releases=libs-milestone \
          --repo-resolve-snapshots=libs-snapshot \
          --repo-deploy-releases=libs-release-local \
          --repo-deploy-snapshots=libs-snapshot-local
        echo JFROG_CLI_BUILD_NAME=spring-cloud-dataflow-main >> $GITHUB_ENV
        echo JFROG_CLI_BUILD_NUMBER=$GITHUB_RUN_NUMBER >> $GITHUB_ENV

    # zoo extract and ensure
    - name: Extract Zoo Context Properties
      uses: jvalkeal/build-zoo-handler@v0.0.4
      with:
        dispatch-handler-extract-context-properties: true

    # build and publish to configured target
    - name: Build and Publish
      shell: bash
      timeout-minutes: 75
      run: |
        mvn clean
        ./spring-cloud-dataflow-package/set-package-version.sh
        jfrog rt mvn install -Pfull -B
        jfrog rt mvn install -pl spring-cloud-dataflow-package -B
        jfrog rt build-publish
        echo BUILD_ZOO_HANDLER_spring_cloud_dataflow_version=$(mvn help:evaluate -Dexpression=project.version -q -DforceStdout) >> $GITHUB_ENV
        echo BUILD_ZOO_HANDLER_spring_cloud_dataflow_buildname=spring-cloud-dataflow-main >> $GITHUB_ENV
        echo BUILD_ZOO_HANDLER_spring_cloud_dataflow_buildnumber=$GITHUB_RUN_NUMBER >> $GITHUB_ENV
        echo BUILD_ZOO_HANDLER_spring_cloud_skipper_version=$(mvn help:evaluate -Dexpression=spring-cloud-skipper.version -pl spring-cloud-dataflow-parent -q -DforceStdout) >> $GITHUB_ENV
    - name: Test Report
      uses: dorny/test-reporter@v1
      if: ${{ success() || failure() }}
      with:
        name: Unit Tests
        path: '**/surefire-reports/*.xml'
        reporter: java-junit
        list-tests: failed
      # clean m2 cache
    - name: Clean cache
      run: |
        find ~/.m2/repository -type d -name '*SNAPSHOT' | xargs rm -fr
    outputs:
      version: ${{ env.BUILD_ZOO_HANDLER_spring_cloud_dataflow_version }}
      BUILD_ZOO_HANDLER_spring_cloud_dataflow_version: ${{ env.BUILD_ZOO_HANDLER_spring_cloud_dataflow_version }}
      BUILD_ZOO_HANDLER_spring_cloud_dataflow_buildname: ${{ env.BUILD_ZOO_HANDLER_spring_cloud_dataflow_buildname }}
      BUILD_ZOO_HANDLER_spring_cloud_dataflow_buildnumber: ${{ env.BUILD_ZOO_HANDLER_spring_cloud_dataflow_buildnumber }}
      BUILD_ZOO_HANDLER_spring_cloud_skipper_version: ${{ env.BUILD_ZOO_HANDLER_spring_cloud_skipper_version }}

  images:
    name: Build and Publish Images
    needs: [ build ]
    uses: ./.github/workflows/build-images.yml
    with:
      version: ${{ needs.build.outputs.version }}
    secrets:
      DOCKERHUB_USERNAME: ${{ secrets.DOCKERHUB_USERNAME }}
      DOCKERHUB_TOKEN: ${{ secrets.DOCKERHUB_TOKEN }}
      GCR_JSON_KEY: ${{ secrets.GCR_JSON_KEY }}

  wrap:
    needs: [ build, images ]
    runs-on: ubuntu-latest
    steps:
      - name: Save env
        shell: bash
        if: ${{ success() }}
        run: |
          echo "BUILD_ZOO_HANDLER_spring_cloud_dataflow_version=${{ needs.build.outputs.BUILD_ZOO_HANDLER_spring_cloud_dataflow_version }}" >> $GITHUB_ENV
          echo "BUILD_ZOO_HANDLER_spring_cloud_dataflow_buildname=${{ needs.build.outputs.BUILD_ZOO_HANDLER_spring_cloud_dataflow_buildname }}" >> $GITHUB_ENV 
          echo "BUILD_ZOO_HANDLER_spring_cloud_dataflow_buildnumber=${{ needs.build.outputs.BUILD_ZOO_HANDLER_spring_cloud_dataflow_buildnumber }}" >> $GITHUB_ENV
          echo "BUILD_ZOO_HANDLER_spring_cloud_skipper_version=${{ needs.build.outputs.BUILD_ZOO_HANDLER_spring_cloud_skipper_version }}" >> $GITHUB_ENV
      # zoo success
      - name: Notify Build Success Zoo Handler Controller
        uses: jvalkeal/build-zoo-handler@v0.0.4
        with:
          dispatch-handler-token: ${{ secrets.SCDF_ACCESS_TOKEN }}
          dispatch-handler-client-payload-data: >
            {
              "event": "build-succeed"
            }
      # zoo failure
      - name: Notify Build Failure Zoo Handler Controller
        if: ${{ failure() }}
        uses: jvalkeal/build-zoo-handler@v0.0.4
        with:
          dispatch-handler-token: ${{ secrets.SCDF_ACCESS_TOKEN }}
          dispatch-handler-client-payload-data: >
            {
              "event": "build-failed",
              "message": "spring-cloud-dataflow failed"
            }<|MERGE_RESOLUTION|>--- conflicted
+++ resolved
@@ -42,10 +42,7 @@
         key: ${{ runner.os }}-m2-${{ hashFiles('**/pom.xml') }}
         restore-keys: |
           ${{ runner.os }}-m2-
-<<<<<<< HEAD
-=======
 
->>>>>>> 91d334ee
     - name: Login dockerhub
       uses: docker/login-action@v3
       with:
